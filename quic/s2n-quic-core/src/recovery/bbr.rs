--- conflicted
+++ resolved
@@ -370,11 +370,6 @@
             self.ecn_state
                 .on_round_start(self.bw_estimator.delivered_bytes(), self.max_datagram_size);
             self.cwnd_limited_in_round = is_cwnd_limited;
-<<<<<<< HEAD
-        } else {
-            self.cwnd_limited_in_round |= is_cwnd_limited;
-=======
->>>>>>> ec651875
         }
 
         //= https://tools.ietf.org/id/draft-cardwell-iccrg-bbr-congestion-control-02#4.2.3
